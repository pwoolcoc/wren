#include <stdarg.h>
#include <stdbool.h>
#include <stdio.h>
#include <stdlib.h>
#include <string.h>

#include "wren_common.h"
#include "wren_compiler.h"
#include "wren_vm.h"

#if WREN_DEBUG_DUMP_COMPILED_CODE
  #include "wren_debug.h"
#endif

// This is written in bottom-up order, so the tokenization comes first, then
// parsing/code generation. This minimizes the number of explicit forward
// declarations needed.

// The maximum number of local (i.e. non-global) variables that can be declared
// in a single function, method, or chunk of top level code. This is the
// maximum number of variables in scope at one time, and spans block scopes.
//
// Note that this limitation is also explicit in the bytecode. Since
// `CODE_LOAD_LOCAL` and `CODE_STORE_LOCAL` use a single argument byte to
// identify the local, only 256 can be in scope at one time.
#define MAX_LOCALS (256)

// The maximum number of upvalues (i.e. variables from enclosing functions)
// that a function can close over.
#define MAX_UPVALUES (256)

// The maximum number of distinct constants that a function can contain. This
// value is explicit in the bytecode since `CODE_CONSTANT` only takes a single
// two-byte argument.
#define MAX_CONSTANTS (1 << 16)

typedef enum
{
  TOKEN_LEFT_PAREN,
  TOKEN_RIGHT_PAREN,
  TOKEN_LEFT_BRACKET,
  TOKEN_RIGHT_BRACKET,
  TOKEN_LEFT_BRACE,
  TOKEN_RIGHT_BRACE,
  TOKEN_COLON,
  TOKEN_DOT,
  TOKEN_DOTDOT,
  TOKEN_DOTDOTDOT,
  TOKEN_COMMA,
  TOKEN_STAR,
  TOKEN_SLASH,
  TOKEN_PERCENT,
  TOKEN_PLUS,
  TOKEN_MINUS,
  TOKEN_PIPE,
  TOKEN_PIPEPIPE,
  TOKEN_AMP,
  TOKEN_AMPAMP,
  TOKEN_BANG,
  TOKEN_TILDE,
  TOKEN_QUESTION,
  TOKEN_EQ,
  TOKEN_LT,
  TOKEN_GT,
  TOKEN_LTEQ,
  TOKEN_GTEQ,
  TOKEN_EQEQ,
  TOKEN_BANGEQ,

  TOKEN_BREAK,
  TOKEN_CLASS,
  TOKEN_ELSE,
  TOKEN_FALSE,
  TOKEN_FOR,
  TOKEN_IF,
  TOKEN_IN,
  TOKEN_IS,
  TOKEN_NEW,
  TOKEN_NULL,
  TOKEN_RETURN,
  TOKEN_STATIC,
  TOKEN_SUPER,
  TOKEN_THIS,
  TOKEN_TRUE,
  TOKEN_VAR,
  TOKEN_WHILE,

  TOKEN_FIELD,
  TOKEN_STATIC_FIELD,
  TOKEN_NAME,
  TOKEN_NUMBER,
  TOKEN_STRING,

  TOKEN_LINE,

  TOKEN_ERROR,
  TOKEN_EOF
} TokenType;

typedef struct
{
  TokenType type;

  // The beginning of the token, pointing directly into the source.
  const char* start;

  // The length of the token in characters.
  int length;

  // The 1-based line where the token appears.
  int line;
} Token;

typedef struct
{
  WrenVM* vm;

  // Heap-allocated string representing the path to the code being parsed. Used
  // for stack traces.
  ObjString* sourcePath;

  // The source code being parsed.
  const char* source;

  // The beginning of the currently-being-lexed token in [source].
  const char* tokenStart;

  // The current character being lexed in [source].
  const char* currentChar;

  // The 1-based line number of [currentChar].
  int currentLine;

  // The most recently lexed token.
  Token current;

  // The most recently consumed/advanced token.
  Token previous;

  // If subsequent newline tokens should be discarded.
  bool skipNewlines;

  // If a syntax or compile error has occurred.
  bool hasError;

  // A buffer for the unescaped text of the current token if it's a string
  // literal. Unlike the raw token, this will have escape sequences translated
  // to their literal equivalent.
  ByteBuffer string;
} Parser;

typedef struct
{
  // The name of the local variable. This points directly into the original
  // source code string.
  const char* name;

  // The length of the local variable's name.
  int length;

  // The depth in the scope chain that this variable was declared at. Zero is
  // the outermost scope--parameters for a method, or the first local block in
  // top level code. One is the scope within that, etc.
  int depth;

  // If this local variable is being used as an upvalue.
  bool isUpvalue;
} Local;

typedef struct
{
  // True if this upvalue is capturing a local variable from the enclosing
  // function. False if it's capturing an upvalue.
  bool isLocal;

  // The index of the local or upvalue being captured in the enclosing function.
  int index;
} CompilerUpvalue;

// Keeps track of bookkeeping information for the current loop being compiled.
typedef struct sLoop
{
  // Index of the instruction that the loop should jump back to.
  int start;

  // Index of the argument for the CODE_JUMP_IF instruction used to exit the
  // loop. Stored so we can patch it once we know where the loop ends.
  int exitJump;

  // Index of the first instruction of the body of the loop.
  int body;

  // Depth of the scope(s) that need to be exited if a break is hit inside the
  // loop.
  int scopeDepth;

  // The loop enclosing this one, or NULL if this is the outermost loop.
  struct sLoop* enclosing;
} Loop;

// Bookkeeping information for compiling a class definition.
typedef struct
{
  // Symbol table for the fields of the class.
  SymbolTable* fields;

  // True if the current method being compiled is static.
  bool isStaticMethod;

  // The name of the method being compiled. Note that this is just the bare
  // method name, and not its full signature.
  const char* methodName;

  // The length of the method name being compiled.
  int methodLength;
} ClassCompiler;

struct sCompiler
{
  Parser* parser;

  // The compiler for the function enclosing this one, or NULL if it's the
  // top level.
  struct sCompiler* parent;

  // The constants that have been defined in this function so far.
  ObjList* constants;

  // The currently in scope local variables.
  Local locals[MAX_LOCALS];

  // The number of local variables currently in scope.
  int numLocals;

  // The upvalues that this function has captured from outer scopes. The count
  // of them is stored in [numUpvalues].
  CompilerUpvalue upvalues[MAX_UPVALUES];

  int numUpvalues;

  // The number of parameters this method or function expects.
  int numParams;

  // The current level of block scope nesting, where zero is no nesting. A -1
  // here means top-level code is being compiled and there is no block scope
  // in effect at all. Any variables declared will be global.
  int scopeDepth;

  // The current innermost loop being compiled, or NULL if not in a loop.
  Loop* loop;

  // If this is a compiler for a method, keeps track of the class enclosing it.
  ClassCompiler* enclosingClass;

  // The growable buffer of code that's been compiled so far.
  ByteBuffer bytecode;

  // The growable buffer of source line mappings.
  IntBuffer debugSourceLines;
};

// Outputs a compile or syntax error. This also marks the compilation as having
// an error, which ensures that the resulting code will be discarded and never
// run. This means that after calling lexError(), it's fine to generate whatever
// invalid bytecode you want since it won't be used.
static void lexError(Parser* parser, const char* format, ...)
{
  parser->hasError = true;

  fprintf(stderr, "[%s line %d] Error: ",
          parser->sourcePath->value, parser->currentLine);

  va_list args;
  va_start(args, format);
  vfprintf(stderr, format, args);
  va_end(args);

  fprintf(stderr, "\n");
}

// Outputs a compile or syntax error. This also marks the compilation as having
// an error, which ensures that the resulting code will be discarded and never
// run. This means that after calling error(), it's fine to generate whatever
// invalid bytecode you want since it won't be used.
//
// You'll note that most places that call error() continue to parse and compile
// after that. That's so that we can try to find as many compilation errors in
// one pass as possible instead of just bailing at the first one.
static void error(Compiler* compiler, const char* format, ...)
{
  compiler->parser->hasError = true;

  Token* token = &compiler->parser->previous;

  // If the parse error was caused by an error token, the lexer has already
  // reported it.
  if (token->type == TOKEN_ERROR) return;

  fprintf(stderr, "[%s line %d] Error on ",
          compiler->parser->sourcePath->value, token->line);

  if (token->type == TOKEN_LINE)
  {
    // Don't print the newline itself since that looks wonky.
    fprintf(stderr, "newline: ");
  }
  else
  {
    fprintf(stderr, "'%.*s': ", token->length, token->start);
  }

  va_list args;
  va_start(args, format);
  vfprintf(stderr, format, args);
  va_end(args);

  fprintf(stderr, "\n");
}

// Adds [constant] to the constant pool and returns its index.
static int addConstant(Compiler* compiler, Value constant)
{
  if (compiler->constants->count < MAX_CONSTANTS)
  {
    wrenListAdd(compiler->parser->vm, compiler->constants, constant);
  }
  else
  {
    error(compiler, "A function may only contain %d unique constants.",
          MAX_CONSTANTS);
  }

  return compiler->constants->count - 1;
}

// Initializes [compiler].
static void initCompiler(Compiler* compiler, Parser* parser, Compiler* parent,
                         bool isFunction)
{
  compiler->parser = parser;
  compiler->parent = parent;

  // Initialize this to NULL before allocating in case a GC gets triggered in
  // the middle of initializing the compiler.
  compiler->constants = NULL;

  compiler->numUpvalues = 0;
  compiler->numParams = 0;
  compiler->loop = NULL;
  compiler->enclosingClass = NULL;

  wrenSetCompiler(parser->vm, compiler);

  // Create a growable list for the constants used by this function.
  compiler->constants = wrenNewList(parser->vm, 0);

  if (parent == NULL)
  {
    compiler->numLocals = 0;

    // Compiling top-level code, so the initial scope is global.
    compiler->scopeDepth = -1;
  }
  else
  {
    // Declare a fake local variable for the receiver so that it's slot in the
    // stack is taken. For methods, we call this "this", so that we can resolve
    // references to that like a normal variable. For functions, they have no
    // explicit "this". So we pick a bogus name. That way references to "this"
    // inside a function will try to walk up the parent chain to find a method
    // enclosing the function whose "this" we can close over.
    compiler->numLocals = 1;
    if (isFunction)
    {
      compiler->locals[0].name = NULL;
      compiler->locals[0].length = 0;
    }
    else
    {
      compiler->locals[0].name = "this";
      compiler->locals[0].length = 4;
    }
    compiler->locals[0].depth = -1;
    compiler->locals[0].isUpvalue = false;

    // The initial scope for function or method is a local scope.
    compiler->scopeDepth = 0;
  }

  wrenByteBufferInit(parser->vm, &compiler->bytecode);
  wrenIntBufferInit(parser->vm, &compiler->debugSourceLines);
}

// Lexing ----------------------------------------------------------------------

// Returns true if [c] is a valid (non-initial) identifier character.
static bool isName(char c)
{
  return (c >= 'a' && c <= 'z') || (c >= 'A' && c <= 'Z') || c == '_';
}

// Returns true if [c] is a digit.
static bool isDigit(char c)
{
  return c >= '0' && c <= '9';
}

// Returns the current character the parser is sitting on.
static char peekChar(Parser* parser)
{
  return *parser->currentChar;
}

// Returns the character after the current character.
static char peekNextChar(Parser* parser)
{
  // If we're at the end of the source, don't read past it.
  if (peekChar(parser) == '\0') return '\0';
  return *(parser->currentChar + 1);
}

// Advances the parser forward one character.
static char nextChar(Parser* parser)
{
  char c = peekChar(parser);
  parser->currentChar++;
  if (c == '\n') parser->currentLine++;
  return c;
}

// Sets the parser's current token to the given [type] and current character
// range.
static void makeToken(Parser* parser, TokenType type)
{
  parser->current.type = type;
  parser->current.start = parser->tokenStart;
  parser->current.length = (int)(parser->currentChar - parser->tokenStart);
  parser->current.line = parser->currentLine;

  // Make line tokens appear on the line containing the "\n".
  if (type == TOKEN_LINE) parser->current.line--;
}

// If the current character is [c], then consumes it and makes a token of type
// [two]. Otherwise makes a token of type [one].
static void twoCharToken(Parser* parser, char c, TokenType two, TokenType one)
{
  if (peekChar(parser) == c)
  {
    nextChar(parser);
    makeToken(parser, two);
    return;
  }

  makeToken(parser, one);
}

// Skips the rest of the current line.
static void skipLineComment(Parser* parser)
{
  while (peekChar(parser) != '\n' && peekChar(parser) != '\0')
  {
    nextChar(parser);
  }
}

// Skips the rest of a block comment.
static void skipBlockComment(Parser* parser)
{
  nextChar(parser); // The opening "*".

  int nesting = 1;
  while (nesting > 0)
  {
    if (peekChar(parser) == '\0')
    {
      lexError(parser, "Unterminated block comment.");
      return;
    }

    if (peekChar(parser) == '/' && peekNextChar(parser) == '*')
    {
      nextChar(parser);
      nextChar(parser);
      nesting++;
      continue;
    }

    if (peekChar(parser) == '*' && peekNextChar(parser) == '/')
    {
      nextChar(parser);
      nextChar(parser);
      nesting--;
      continue;
    }

    // Regular comment character.
    nextChar(parser);
  }
}

// Returns true if the current token's text matches [keyword].
static bool isKeyword(Parser* parser, const char* keyword)
{
  size_t length = parser->currentChar - parser->tokenStart;
  size_t keywordLength = strlen(keyword);
  return length == keywordLength &&
      strncmp(parser->tokenStart, keyword, length) == 0;
}

// Finishes lexing a number literal.
static void readNumber(Parser* parser)
{
  // TODO: Hex, scientific, etc.
  while (isDigit(peekChar(parser))) nextChar(parser);

  // See if it has a floating point. Make sure there is a digit after the "."
  // so we don't get confused by method calls on number literals.
  if (peekChar(parser) == '.' && isDigit(peekNextChar(parser)))
  {
    nextChar(parser);
    while (isDigit(peekChar(parser))) nextChar(parser);
  }

  makeToken(parser, TOKEN_NUMBER);
}

// Finishes lexing an identifier. Handles reserved words.
static void readName(Parser* parser, TokenType type)
{
  while (isName(peekChar(parser)) || isDigit(peekChar(parser)))
  {
    nextChar(parser);
  }

  if (isKeyword(parser, "break")) type = TOKEN_BREAK;
  if (isKeyword(parser, "class")) type = TOKEN_CLASS;
  if (isKeyword(parser, "else")) type = TOKEN_ELSE;
  if (isKeyword(parser, "false")) type = TOKEN_FALSE;
  if (isKeyword(parser, "for")) type = TOKEN_FOR;
  if (isKeyword(parser, "if")) type = TOKEN_IF;
  if (isKeyword(parser, "in")) type = TOKEN_IN;
  if (isKeyword(parser, "is")) type = TOKEN_IS;
  if (isKeyword(parser, "new")) type = TOKEN_NEW;
  if (isKeyword(parser, "null")) type = TOKEN_NULL;
  if (isKeyword(parser, "return")) type = TOKEN_RETURN;
  if (isKeyword(parser, "static")) type = TOKEN_STATIC;
  if (isKeyword(parser, "super")) type = TOKEN_SUPER;
  if (isKeyword(parser, "this")) type = TOKEN_THIS;
  if (isKeyword(parser, "true")) type = TOKEN_TRUE;
  if (isKeyword(parser, "var")) type = TOKEN_VAR;
  if (isKeyword(parser, "while")) type = TOKEN_WHILE;

  makeToken(parser, type);
}

// Adds [c] to the current string literal being tokenized. If [c] is outside of
// ASCII range, it will emit the UTF-8 encoded byte sequence for it.
static void addStringChar(Parser* parser, uint32_t c)
{
  ByteBuffer* buffer = &parser->string;

  if (c <= 0x7f)
  {
    // Single byte (i.e. fits in ASCII).
    wrenByteBufferWrite(parser->vm, buffer, c);
  }
  else if (c <= 0x7ff)
  {
    // Two byte sequence: 110xxxxx	 10xxxxxx.
    wrenByteBufferWrite(parser->vm, buffer, 0xc0 | ((c & 0x7c0) >> 6));
    wrenByteBufferWrite(parser->vm, buffer, 0x80 | (c & 0x3f));
  }
  else if (c <= 0xffff)
  {
    // Three byte sequence: 1110xxxx	 10xxxxxx 10xxxxxx.
    wrenByteBufferWrite(parser->vm, buffer, 0xe0 | ((c & 0xf000) >> 12));
    wrenByteBufferWrite(parser->vm, buffer, 0x80 | ((c & 0xfc0) >> 6));
    wrenByteBufferWrite(parser->vm, buffer, 0x80 | (c & 0x3f));
  }
  else if (c <= 0x10ffff)
  {
    // Four byte sequence: 11110xxx 10xxxxxx 10xxxxxx 10xxxxxx.
    wrenByteBufferWrite(parser->vm, buffer, 0xf0 | ((c & 0x1c0000) >> 18));
    wrenByteBufferWrite(parser->vm, buffer, 0x80 | ((c & 0x3f000) >> 12));
    wrenByteBufferWrite(parser->vm, buffer, 0x80 | ((c & 0xfc0) >> 6));
    wrenByteBufferWrite(parser->vm, buffer, 0x80 | (c & 0x3f));
  }
  else
  {
    // Invalid Unicode value. See: http://tools.ietf.org/html/rfc3629
    // TODO: Error.
  }
}

// Reads the next character, which should be a hex digit (0-9, a-f, or A-F) and
// returns its numeric value. If the character isn't a hex digit, returns -1.
static int readHexDigit(Parser* parser)
{
  char c = nextChar(parser);
  if (c >= '0' && c <= '9') return c - '0';
  if (c >= 'a' && c <= 'f') return c - 'a' + 10;
  if (c >= 'A' && c <= 'F') return c - 'A' + 10;

  // Don't consume it if it isn't expected. Keeps us from reading past the end
  // of an unterminated string.
  parser->currentChar--;
  return -1;
}

// Reads a four hex digit Unicode escape sequence in a string literal.
static void readUnicodeEscape(Parser* parser)
{
  int value = 0;
  for (int i = 0; i < 4; i++)
  {
    if (peekChar(parser) == '"' || peekChar(parser) == '\0')
    {
      lexError(parser, "Incomplete Unicode escape sequence.");

      // Don't consume it if it isn't expected. Keeps us from reading past the
      // end of an unterminated string.
      parser->currentChar--;
      break;
    }

    char digit = readHexDigit(parser);
    if (digit == -1)
    {
      lexError(parser, "Invalid Unicode escape sequence.");
      break;
    }

    value = (value * 16) | digit;
  }

  addStringChar(parser, value);
}

// Finishes lexing a string literal.
static void readString(Parser* parser)
{
  wrenByteBufferClear(parser->vm, &parser->string);

  for (;;)
  {
    char c = nextChar(parser);
    if (c == '"') break;

    if (c == '\0')
    {
      lexError(parser, "Unterminated string.");

      // Don't consume it if it isn't expected. Keeps us from reading past the
      // end of an unterminated string.
      parser->currentChar--;
      break;
    }

    if (c == '\\')
    {
      switch (nextChar(parser))
      {
        case '"':  addStringChar(parser, '"'); break;
        case '\\': addStringChar(parser, '\\'); break;
        case 'a':  addStringChar(parser, '\a'); break;
        case 'b':  addStringChar(parser, '\b'); break;
        case 'f':  addStringChar(parser, '\f'); break;
        case 'n':  addStringChar(parser, '\n'); break;
        case 'r':  addStringChar(parser, '\r'); break;
        case 't':  addStringChar(parser, '\t'); break;
        case 'v':  addStringChar(parser, '\v'); break;
        case 'u':  readUnicodeEscape(parser); break;
          // TODO: 'U' for 8 octet Unicode escapes.
        default:
          lexError(parser, "Invalid escape character '%c'.",
                   *(parser->currentChar - 1));
          break;
      }
    }
    else
    {
      addStringChar(parser, c);
    }
  }

  makeToken(parser, TOKEN_STRING);
}

// Lex the next token and store it in [parser.current].
static void nextToken(Parser* parser)
{
  parser->previous = parser->current;

  // If we are out of tokens, don't try to tokenize any more. We *do* still
  // copy the TOKEN_EOF to previous so that code that expects it to be consumed
  // will still work.
  if (parser->current.type == TOKEN_EOF) return;

  while (peekChar(parser) != '\0')
  {
    parser->tokenStart = parser->currentChar;

    char c = nextChar(parser);
    switch (c)
    {
      case '(': makeToken(parser, TOKEN_LEFT_PAREN); return;
      case ')': makeToken(parser, TOKEN_RIGHT_PAREN); return;
      case '[': makeToken(parser, TOKEN_LEFT_BRACKET); return;
      case ']': makeToken(parser, TOKEN_RIGHT_BRACKET); return;
      case '{': makeToken(parser, TOKEN_LEFT_BRACE); return;
      case '}': makeToken(parser, TOKEN_RIGHT_BRACE); return;
      case ':': makeToken(parser, TOKEN_COLON); return;
      case '.':
        if (peekChar(parser) == '.')
        {
          nextChar(parser);
          if (peekChar(parser) == '.')
          {
            nextChar(parser);
            makeToken(parser, TOKEN_DOTDOTDOT);
            return;
          }

          makeToken(parser, TOKEN_DOTDOT);
          return;
        }

        makeToken(parser, TOKEN_DOT);
        return;

      case ',': makeToken(parser, TOKEN_COMMA); return;
      case '*': makeToken(parser, TOKEN_STAR); return;
      case '%': makeToken(parser, TOKEN_PERCENT); return;
      case '+': makeToken(parser, TOKEN_PLUS); return;
      case '~': makeToken(parser, TOKEN_TILDE); return;
      case '?': makeToken(parser, TOKEN_QUESTION); return;
      case '/':
        if (peekChar(parser) == '/')
        {
          skipLineComment(parser);
          break;
        }

        if (peekChar(parser) == '*')
        {
          skipBlockComment(parser);
          break;
        }

        makeToken(parser, TOKEN_SLASH);
        return;

      case '-':
        makeToken(parser, TOKEN_MINUS);
        return;

      case '|':
        twoCharToken(parser, '|', TOKEN_PIPEPIPE, TOKEN_PIPE);
        return;

      case '&':
        twoCharToken(parser, '&', TOKEN_AMPAMP, TOKEN_AMP);
        return;

      case '=':
        twoCharToken(parser, '=', TOKEN_EQEQ, TOKEN_EQ);
        return;

      case '<':
        twoCharToken(parser, '=', TOKEN_LTEQ, TOKEN_LT);
        return;

      case '>':
        twoCharToken(parser, '=', TOKEN_GTEQ, TOKEN_GT);
        return;

      case '!':
        twoCharToken(parser, '=', TOKEN_BANGEQ, TOKEN_BANG);
        return;

      case '\n':
        makeToken(parser, TOKEN_LINE);
        return;

      case '\t':
      case ' ':
      case '\r':
        // Skip forward until we run out of whitespace.
<<<<<<< HEAD
        while (peekChar(parser) == ' ' || peekChar(parser) == '\r')
        {
          nextChar(parser);
        }
=======
        while (peekChar(parser) == ' ' || peekChar(parser) == '\t') nextChar(parser);
>>>>>>> d1ac8c31
        break;

      case '"': readString(parser); return;
      case '_':
        readName(parser,
                 peekChar(parser) == '_' ? TOKEN_STATIC_FIELD : TOKEN_FIELD);
        return;

      case '#':
        // Ignore shebang on the first line.
        if (peekChar(parser) == '!' && parser->currentLine == 1)
        {
          skipLineComment(parser);
          break;
        }

        lexError(parser, "Invalid character '%c'.", c);
        return;

      default:
        if (isName(c))
        {
          readName(parser, TOKEN_NAME);
        }
        else if (isDigit(c))
        {
          readNumber(parser);
        }
        else
        {
          lexError(parser, "Invalid character '%c'.", c);
        }
        return;
    }
  }

  // If we get here, we're out of source, so just make EOF tokens.
  parser->tokenStart = parser->currentChar;
  makeToken(parser, TOKEN_EOF);
}

// Parsing ---------------------------------------------------------------------

// Returns the type of the current token.
static TokenType peek(Compiler* compiler)
{
  return compiler->parser->current.type;
}

// Consumes the current token if its type is [expected]. Returns true if a
// token was consumed.
static bool match(Compiler* compiler, TokenType expected)
{
  if (peek(compiler) != expected) return false;

  nextToken(compiler->parser);
  return true;
}

// Consumes the current token. Emits an error if its type is not [expected].
// Returns the consumed token.
static Token* consume(Compiler* compiler, TokenType expected,
                    const char* errorMessage)
{
  nextToken(compiler->parser);
  if (compiler->parser->previous.type != expected)
  {
    error(compiler, errorMessage);

    // If the next token is the one we want, assume the current one is just a
    // spurious error and discard it to minimize the number of cascaded errors.
    if (compiler->parser->current.type == expected) nextToken(compiler->parser);
  }

  return &compiler->parser->previous;
}

// Matches one or more newlines. Returns true if at least one was found.
static bool matchLine(Compiler* compiler)
{
  if (!match(compiler, TOKEN_LINE)) return false;

  while (match(compiler, TOKEN_LINE));
  return true;
}

// Consumes the current token if its type is [expected]. Returns true if a
// token was consumed. Since [expected] is known to be in the middle of an
// expression, any newlines following it are consumed and discarded.
static void ignoreNewlines(Compiler* compiler)
{
  matchLine(compiler);
}

// Consumes the current token. Emits an error if it is not a newline. Then
// discards any duplicate newlines following it.
static bool consumeLine(Compiler* compiler, const char* errorMessage)
{
  bool result = consume(compiler, TOKEN_LINE, errorMessage);
  ignoreNewlines(compiler);
  return result;
}

// Variables and scopes --------------------------------------------------------

// Emits one bytecode instruction or argument. Returns its index.
static int emit(Compiler* compiler, Code code)
{
  wrenByteBufferWrite(compiler->parser->vm, &compiler->bytecode, code);

  // Assume the instruction is associated with the most recently consumed token.
  wrenIntBufferWrite(compiler->parser->vm, &compiler->debugSourceLines,
      compiler->parser->previous.line);

  return compiler->bytecode.count - 1;
}

// Emits one bytecode instruction followed by a 8-bit argument. Returns the
// index of the argument in the bytecode.
static int emitByte(Compiler* compiler, Code instruction, uint8_t arg)
{
  emit(compiler, instruction);
  return emit(compiler, arg);
}

// Emits one bytecode instruction followed by a 16-bit argument, which will be
// written big endian.
static void emitShort(Compiler* compiler, Code instruction, uint16_t arg)
{
  emit(compiler, instruction);
  emit(compiler, (arg >> 8) & 0xff);
  emit(compiler, arg & 0xff);
}

// Emits [instruction] followed by a placeholder for a jump offset. The
// placeholder can be patched by calling [jumpPatch]. Returns the index of the
// placeholder.
static int emitJump(Compiler* compiler, Code instruction)
{
  emit(compiler, instruction);
  emit(compiler, 0xff);
  return emit(compiler, 0xff) - 1;
}

// Create a new local variable with [name]. Assumes the current scope is local
// and the name is unique.
static int defineLocal(Compiler* compiler, const char* name, int length)
{
  Local* local = &compiler->locals[compiler->numLocals];
  local->name = name;
  local->length = length;
  local->depth = compiler->scopeDepth;
  local->isUpvalue = false;
  return compiler->numLocals++;
}

// Declares a variable in the current scope with the name of the previously
// consumed token. Returns its symbol.
static int declareVariable(Compiler* compiler)
{
  Token* token = &compiler->parser->previous;

  if (token->length > MAX_VARIABLE_NAME)
  {
    error(compiler, "Variable name cannot be longer than %d characters.",
          MAX_VARIABLE_NAME);
  }

  // Top-level global scope.
  if (compiler->scopeDepth == -1)
  {
    int symbol = wrenDefineGlobal(compiler->parser->vm,
                                  token->start, token->length, NULL_VAL);

    if (symbol == -1)
    {
      error(compiler, "Global variable is already defined.");
    }
    else if (symbol == -2)
    {
      error(compiler, "Too many global variables defined.");
    }

    return symbol;
  }

  // See if there is already a variable with this name declared in the current
  // scope. (Outer scopes are OK: those get shadowed.)
  for (int i = compiler->numLocals - 1; i >= 0; i--)
  {
    Local* local = &compiler->locals[i];

    // Once we escape this scope and hit an outer one, we can stop.
    if (local->depth < compiler->scopeDepth) break;

    if (local->length == token->length &&
        strncmp(local->name, token->start, token->length) == 0)
    {
      error(compiler, "Variable is already declared in this scope.");
      return i;
    }
  }

  if (compiler->numLocals == MAX_LOCALS)
  {
    error(compiler, "Cannot declare more than %d variables in one scope.",
          MAX_LOCALS);
    return -1;
  }

  return defineLocal(compiler, token->start, token->length);
}

// Parses a name token and declares a variable in the current scope with that
// name. Returns its symbol.
static int declareNamedVariable(Compiler* compiler)
{
  consume(compiler, TOKEN_NAME, "Expected variable name.");
  return declareVariable(compiler);
}

// Stores a variable with the previously defined symbol in the current scope.
static void defineVariable(Compiler* compiler, int symbol)
{
  // Store the variable. If it's a local, the result of the initializer is
  // in the correct slot on the stack already so we're done.
  if (compiler->scopeDepth >= 0) return;

  // It's a global variable, so store the value in the global slot and then
  // discard the temporary for the initializer.
  emitShort(compiler, CODE_STORE_GLOBAL, symbol);
  emit(compiler, CODE_POP);
}

// Starts a new local block scope.
static void pushScope(Compiler* compiler)
{
  compiler->scopeDepth++;
}

// Generates code to discard local variables at [depth] or greater. Does *not*
// actually undeclare variables or pop any scopes, though. This is called
// directly when compiling "break" statements to ditch the local variables
// before jumping out of the loop even though they are still in scope *past*
// the break instruction.
//
// Returns the number of local variables that were eliminated.
static int discardLocals(Compiler* compiler, int depth)
{
  ASSERT(compiler->scopeDepth > -1, "Cannot exit top-level scope.");

  int local = compiler->numLocals - 1;
  while (local >= 0 && compiler->locals[local].depth >= depth)
  {
    // If the local was closed over, make sure the upvalue gets closed when it
    // goes out of scope on the stack.
    if (compiler->locals[local].isUpvalue)
    {
      emit(compiler, CODE_CLOSE_UPVALUE);
    }
    else
    {
      emit(compiler, CODE_POP);
    }

    local--;
  }

  return compiler->numLocals - local - 1;
}

// Closes the last pushed block scope and discards any local variables declared
// in that scope. This should only be called in a statement context where no
// temporaries are still on the stack.
static void popScope(Compiler* compiler)
{
  compiler->numLocals -= discardLocals(compiler, compiler->scopeDepth);
  compiler->scopeDepth--;
}

// Attempts to look up the name in the local variables of [compiler]. If found,
// returns its index, otherwise returns -1.
static int resolveLocal(Compiler* compiler, const char* name, int length)
{
  // Look it up in the local scopes. Look in reverse order so that the most
  // nested variable is found first and shadows outer ones.
  for (int i = compiler->numLocals - 1; i >= 0; i--)
  {
    if (compiler->locals[i].length == length &&
        strncmp(name, compiler->locals[i].name, length) == 0)
    {
      return i;
    }
  }

  return -1;
}

// Adds an upvalue to [compiler]'s function with the given properties. Does not
// add one if an upvalue for that variable is already in the list. Returns the
// index of the uvpalue.
static int addUpvalue(Compiler* compiler, bool isLocal, int index)
{
  // Look for an existing one.
  for (int i = 0; i < compiler->numUpvalues; i++)
  {
    CompilerUpvalue* upvalue = &compiler->upvalues[i];
    if (upvalue->index == index && upvalue->isLocal == isLocal) return i;
  }

  // If we got here, it's a new upvalue.
  compiler->upvalues[compiler->numUpvalues].isLocal = isLocal;
  compiler->upvalues[compiler->numUpvalues].index = index;
  return compiler->numUpvalues++;
}

// Attempts to look up [name] in the functions enclosing the one being compiled
// by [compiler]. If found, it adds an upvalue for it to this compiler's list
// of upvalues (unless it's already in there) and returns its index. If not
// found, returns -1.
//
// If the name is found outside of the immediately enclosing function, this
// will flatten the closure and add upvalues to all of the intermediate
// functions so that it gets walked down to this one.
static int findUpvalue(Compiler* compiler, const char* name, int length)
{
  // If we are out of enclosing functions, it can't be an upvalue.
  if (compiler->parent == NULL)
  {
    return -1;
  }

  // See if it's a local variable in the immediately enclosing function.
  int local = resolveLocal(compiler->parent, name, length);
  if (local != -1)
  {
    // Mark the local as an upvalue so we know to close it when it goes out of
    // scope.
    compiler->parent->locals[local].isUpvalue = true;

    return addUpvalue(compiler, true, local);
  }

  // See if it's an upvalue in the immediately enclosing function. In other
  // words, if its a local variable in a non-immediately enclosing function.
  // This will "flatten" closures automatically: it will add upvalues to all
  // of the intermediate functions to get from the function where a local is
  // declared all the way into the possibly deeply nested function that is
  // closing over it.
  int upvalue = findUpvalue(compiler->parent, name, length);
  if (upvalue != -1)
  {
    return addUpvalue(compiler, false, upvalue);
  }

  // If we got here, we walked all the way up the parent chain and couldn't
  // find it.
  return -1;
}

// Look up [name] in the current scope to see what name it is bound to. Returns
// the index of the name either in global scope, local scope, or the enclosing
// function's upvalue list. Returns -1 if not found.
//
// Sets [loadInstruction] to the instruction needed to load the variable. Will
// be one of [CODE_LOAD_LOCAL], [CODE_LOAD_UPVALUE], or [CODE_LOAD_GLOBAL].
static int resolveName(Compiler* compiler, const char* name, int length,
                       Code* loadInstruction)
{
  // Look it up in the local scopes. Look in reverse order so that the most
  // nested variable is found first and shadows outer ones.
  *loadInstruction = CODE_LOAD_LOCAL;
  int local = resolveLocal(compiler, name, length);
  if (local != -1) return local;

  // If we got here, it's not a local, so lets see if we are closing over an
  // outer local.
  *loadInstruction = CODE_LOAD_UPVALUE;
  int upvalue = findUpvalue(compiler, name, length);
  if (upvalue != -1) return upvalue;

  // If we got here, it wasn't in a local scope, so try the global scope.
  *loadInstruction = CODE_LOAD_GLOBAL;
  return wrenSymbolTableFind(
      &compiler->parser->vm->globalNames, name, length);
}

static void loadLocal(Compiler* compiler, int slot)
{
  if (slot <= 8)
  {
    emit(compiler, CODE_LOAD_LOCAL_0 + slot);
    return;
  }

  emitByte(compiler, CODE_LOAD_LOCAL, slot);
}

// Copies the identifier from the previously consumed `TOKEN_NAME` into [name],
// which should point to a buffer large enough to contain it. Returns the
// length of the name.
static int copyName(Compiler* compiler, char* name)
{
  Token* token = &compiler->parser->previous;
  int length = token->length;

  if (length > MAX_METHOD_NAME)
  {
    error(compiler, "Method names cannot be longer than %d characters.",
          MAX_METHOD_NAME);
    length = MAX_METHOD_NAME;
  }

  strncpy(name, token->start, length);
  return length;
}

#include "wren_debug.h"

// Finishes [compiler], which is compiling a function, method, or chunk of top
// level code. If there is a parent compiler, then this emits code in the
// parent compiler to load the resulting function.
static ObjFn* endCompiler(Compiler* compiler,
                          const char* debugName, int debugNameLength)
{
  // If we hit an error, don't bother creating the function since it's borked
  // anyway.
  if (compiler->parser->hasError)
  {
    // Free the code since it won't be used.
    wrenByteBufferClear(compiler->parser->vm, &compiler->bytecode);
    wrenIntBufferClear(compiler->parser->vm, &compiler->debugSourceLines);
    return NULL;
  }

  // Mark the end of the bytecode. Since it may contain multiple early returns,
  // we can't rely on CODE_RETURN to tell us we're at the end.
  emit(compiler, CODE_END);

  // Create a function object for the code we just compiled.
  ObjFn* fn = wrenNewFunction(compiler->parser->vm,
                              compiler->constants->elements,
                              compiler->constants->count,
                              compiler->numUpvalues,
                              compiler->numParams,
                              compiler->bytecode.data,
                              compiler->bytecode.count,
                              compiler->parser->sourcePath,
                              debugName, debugNameLength,
                              compiler->debugSourceLines.data);
  WREN_PIN(compiler->parser->vm, fn);

  // In the function that contains this one, load the resulting function object.
  if (compiler->parent != NULL)
  {
    int constant = addConstant(compiler->parent, OBJ_VAL(fn));

    // If the function has no upvalues, we don't need to create a closure.
    // We can just load and run the function directly.
    if (compiler->numUpvalues == 0)
    {
      emitShort(compiler->parent, CODE_CONSTANT, constant);
    }
    else
    {
      // Capture the upvalues in the new closure object.
      emitShort(compiler->parent, CODE_CLOSURE, constant);

      // Emit arguments for each upvalue to know whether to capture a local or
      // an upvalue.
      // TODO: Do something more efficient here?
      for (int i = 0; i < compiler->numUpvalues; i++)
      {
        emitByte(compiler->parent, compiler->upvalues[i].isLocal ? 1 : 0,
                 compiler->upvalues[i].index);
      }
    }
  }

  // Pop this compiler off the stack.
  wrenSetCompiler(compiler->parser->vm, compiler->parent);

  WREN_UNPIN(compiler->parser->vm);

  #if WREN_DEBUG_DUMP_COMPILED_CODE
    wrenDebugPrintCode(compiler->parser->vm, fn);
  #endif

  return fn;
}

// Grammar ---------------------------------------------------------------------

typedef enum
{
  PREC_NONE,
  PREC_LOWEST,
  PREC_ASSIGNMENT, // =
  PREC_LOGIC,      // && ||
  PREC_IS,         // is
  PREC_EQUALITY,   // == !=
  PREC_COMPARISON, // < > <= >=
  PREC_RANGE,      // .. ...
  PREC_BITWISE,    // | &
  PREC_TERM,       // + -
  PREC_FACTOR,     // * / %
  PREC_UNARY,      // unary - ! ~
  PREC_CALL        // . () []
} Precedence;

// Forward declarations since the grammar is recursive.
static void expression(Compiler* compiler);
static void statement(Compiler* compiler);
static void definition(Compiler* compiler);
static void parsePrecedence(Compiler* compiler, bool allowAssignment,
                            Precedence precedence);

typedef void (*GrammarFn)(Compiler*, bool allowAssignment);

typedef void (*SignatureFn)(Compiler* compiler, char* name, int* length);

typedef struct
{
  GrammarFn prefix;
  GrammarFn infix;
  SignatureFn method;
  Precedence precedence;
  const char* name;
} GrammarRule;

GrammarRule rules[];

// Replaces the placeholder argument for a previous CODE_JUMP or CODE_JUMP_IF
// instruction with an offset that jumps to the current end of bytecode.
static void patchJump(Compiler* compiler, int offset)
{
  // -2 to adjust for the bytecode for the jump offset itself.
  int jump = compiler->bytecode.count - offset - 2;
  // TODO: Check for overflow.
  compiler->bytecode.data[offset] = (jump >> 8) & 0xff;
  compiler->bytecode.data[offset + 1] = jump & 0xff;
}

// Parses a block body, after the initial "{" has been consumed.
//
// Returns true if it was a statement body, false if it was an expression body.
// (More precisely, returns false if a value was left on the stack. An empty
// block returns true.)
static bool finishBlock(Compiler* compiler)
{
  // Empty blocks do nothing.
  if (match(compiler, TOKEN_RIGHT_BRACE)) {
    return true;
  }

  // If there's no line after the "{", it's a single-expression body.
  if (!matchLine(compiler))
  {
    expression(compiler);
    consume(compiler, TOKEN_RIGHT_BRACE, "Expect '}' at end of block.");
    return false;
  }

  // Empty blocks (with just a newline inside) do nothing.
  if (match(compiler, TOKEN_RIGHT_BRACE)) {
    return true;
  }

  // Compile the definition list.
  do
  {
    definition(compiler);

    // If we got into a weird error state, don't get stuck in a loop.
    if (peek(compiler) == TOKEN_EOF) return true;

    consumeLine(compiler, "Expect newline after statement.");
  }
  while (!match(compiler, TOKEN_RIGHT_BRACE));
  return true;
}

// Parses a method or function body, after the initial "{" has been consumed.
static void finishBody(Compiler* compiler, bool isConstructor)
{
  bool isStatementBody = finishBlock(compiler);

  if (isConstructor)
  {
    // If the constructor body evaluates to a value, discard it.
    if (!isStatementBody) emit(compiler, CODE_POP);

    // The receiver is always stored in the first local slot.
    emit(compiler, CODE_LOAD_LOCAL_0);
  }
  else if (isStatementBody)
  {
    // Implicitly return null in statement bodies.
    emit(compiler, CODE_NULL);
  }

  emit(compiler, CODE_RETURN);
}

// The VM can only handle a certain number of parameters, so check that we
// haven't exceeded that and give a usable error.
static void validateNumParameters(Compiler* compiler, int numArgs)
{
  if (numArgs == MAX_PARAMETERS + 1)
  {
    // Only show an error at exactly max + 1 so that we can keep parsing the
    // parameters and minimize cascaded errors.
    error(compiler, "Methods cannot have more than %d parameters.",
          MAX_PARAMETERS);
  }
}

// Parses an optional parenthesis-delimited parameter list. If the parameter
// list is for a method, [name] will be the name of the method and this will
// modify it to handle arity in the signature. For functions, [name] will be
// `null`.
static int parameterList(Compiler* compiler, char* name, int* length,
                         TokenType startToken, TokenType endToken)
{
  // The parameter list is optional.
  if (!match(compiler, startToken)) return 0;

  int numParams = 0;
  do
  {
    ignoreNewlines(compiler);
    validateNumParameters(compiler, ++numParams);

    // Define a local variable in the method for the parameter.
    declareNamedVariable(compiler);

    // Add a space in the name for the parameter.
    if (name != NULL) name[(*length)++] = ' ';
  }
  while (match(compiler, TOKEN_COMMA));

  const char* message = (endToken == TOKEN_RIGHT_PAREN) ?
      "Expect ')' after parameters." : "Expect '|' after parameters.";
  consume(compiler, endToken, message);

  return numParams;
}

// Gets the symbol for a method [name]. If [length] is 0, it will be calculated
// from a null-terminated [name].
static int methodSymbol(Compiler* compiler, const char* name, int length)
{
  if (length == 0) length = (int)strlen(name);
  return wrenSymbolTableEnsure(compiler->parser->vm,
      &compiler->parser->vm->methodNames, name, length);
}

// Compiles an (optional) argument list and then calls it.
static void methodCall(Compiler* compiler, Code instruction,
                       char name[MAX_METHOD_SIGNATURE], int length)
{
  // Parse the argument list, if any.
  int numArgs = 0;
  if (match(compiler, TOKEN_LEFT_PAREN))
  {
    do
    {
      ignoreNewlines(compiler);
      validateNumParameters(compiler, ++numArgs);
      expression(compiler);

      // Add a space in the name for each argument. Lets us overload by
      // arity.
      name[length++] = ' ';
    }
    while (match(compiler, TOKEN_COMMA));

    consume(compiler, TOKEN_RIGHT_PAREN, "Expect ')' after arguments.");
  }

  // Parse the block argument, if any.
  if (match(compiler, TOKEN_LEFT_BRACE))
  {
    // Add a space in the name for each argument. Lets us overload by
    // arity.
    name[length++] = ' ';
    numArgs++;

    Compiler fnCompiler;
    initCompiler(&fnCompiler, compiler->parser, compiler, true);
    fnCompiler.numParams = parameterList(&fnCompiler, NULL, NULL,
                                         TOKEN_PIPE, TOKEN_PIPE);

    finishBody(&fnCompiler, false);

    // TODO: Use the name of the method the block is being provided to.
    endCompiler(&fnCompiler, "(fn)", 4);
  }

  // TODO: Allow Grace-style mixfix methods?

  emitShort(compiler, instruction + numArgs,
            methodSymbol(compiler, name, length));
}

// Compiles a call whose name is the previously consumed token. This includes
// getters, method calls with arguments, and setter calls.
static void namedCall(Compiler* compiler, bool allowAssignment,
                      Code instruction)
{
  // Build the method name.
  char name[MAX_METHOD_SIGNATURE];
  int length = copyName(compiler, name);

  if (match(compiler, TOKEN_EQ))
  {
    if (!allowAssignment) error(compiler, "Invalid assignment.");

    ignoreNewlines(compiler);

    name[length++] = '=';
    name[length++] = ' ';

    // Compile the assigned value.
    expression(compiler);
    emitShort(compiler, instruction + 1, methodSymbol(compiler, name, length));
  }
  else
  {
    methodCall(compiler, instruction, name, length);
  }
}

// Loads the receiver of the currently enclosing method. Correctly handles
// functions defined inside methods.
static void loadThis(Compiler* compiler)
{
  Code loadInstruction;
  int index = resolveName(compiler, "this", 4, &loadInstruction);
  ASSERT(index == -1 || loadInstruction != CODE_LOAD_GLOBAL,
         "'this' should not be global.");
  if (loadInstruction == CODE_LOAD_LOCAL)
  {
    loadLocal(compiler, index);
  }
  else
  {
    emitByte(compiler, loadInstruction, index);
  }
}

static void grouping(Compiler* compiler, bool allowAssignment)
{
  expression(compiler);
  consume(compiler, TOKEN_RIGHT_PAREN, "Expect ')' after expression.");
}

static void list(Compiler* compiler, bool allowAssignment)
{
  // Compile the list elements.
  int numElements = 0;
  if (peek(compiler) != TOKEN_RIGHT_BRACKET)
  {
    do
    {
      ignoreNewlines(compiler);
      numElements++;
      expression(compiler);
    } while (match(compiler, TOKEN_COMMA));
  }

  // Allow newlines before the closing ']'.
  ignoreNewlines(compiler);
  consume(compiler, TOKEN_RIGHT_BRACKET, "Expect ']' after list elements.");

  // Create the list.
  // TODO: Handle lists >255 elements.
  emitByte(compiler, CODE_LIST, numElements);
}

// Unary operators like `-foo`.
static void unaryOp(Compiler* compiler, bool allowAssignment)
{
  GrammarRule* rule = &rules[compiler->parser->previous.type];

  ignoreNewlines(compiler);

  // Compile the argument.
  parsePrecedence(compiler, false, PREC_UNARY + 1);

  // Call the operator method on the left-hand side.
  emitShort(compiler, CODE_CALL_0, methodSymbol(compiler, rule->name, 1));
}

static void boolean(Compiler* compiler, bool allowAssignment)
{
  emit(compiler,
       compiler->parser->previous.type == TOKEN_FALSE ? CODE_FALSE : CODE_TRUE);
}

// Walks the compiler chain to find the compiler for the nearest class
// enclosing this one. Returns NULL if not currently inside a class definition.
static Compiler* getEnclosingClassCompiler(Compiler* compiler)
{
  while (compiler != NULL)
  {
    if (compiler->enclosingClass != NULL) return compiler;
    compiler = compiler->parent;
  }

  return NULL;
}

// Walks the compiler chain to find the nearest class enclosing this one.
// Returns NULL if not currently inside a class definition.
static ClassCompiler* getEnclosingClass(Compiler* compiler)
{
  compiler = getEnclosingClassCompiler(compiler);
  return compiler == NULL ? NULL : compiler->enclosingClass;
}

static void field(Compiler* compiler, bool allowAssignment)
{
  // Initialize it with a fake value so we can keep parsing and minimize the
  // number of cascaded errors.
  int field = 255;

  ClassCompiler* enclosingClass = getEnclosingClass(compiler);

  if (enclosingClass == NULL)
  {
    error(compiler, "Cannot reference a field outside of a class definition.");
  }
  else if (enclosingClass->isStaticMethod)
  {
    error(compiler, "Cannot use an instance field in a static method.");
  }
  else
  {
    // Look up the field, or implicitly define it.
    field = wrenSymbolTableEnsure(compiler->parser->vm, enclosingClass->fields,
        compiler->parser->previous.start,
        compiler->parser->previous.length);

    if (field >= MAX_FIELDS)
    {
      error(compiler, "A class can only have %d fields.", MAX_FIELDS);
    }
  }

  // If there's an "=" after a field name, it's an assignment.
  bool isLoad = true;
  if (match(compiler, TOKEN_EQ))
  {
    if (!allowAssignment) error(compiler, "Invalid assignment.");

    // Compile the right-hand side.
    expression(compiler);
    isLoad = false;
  }

  // If we're directly inside a method, use a more optimal instruction.
  if (compiler->parent != NULL &&
      compiler->parent->enclosingClass == enclosingClass)
  {
    emitByte(compiler, isLoad ? CODE_LOAD_FIELD_THIS : CODE_STORE_FIELD_THIS,
             field);
  }
  else
  {
    loadThis(compiler);
    emitByte(compiler, isLoad ? CODE_LOAD_FIELD : CODE_STORE_FIELD, field);
  }
}

// Compiles a read or assignment to a variable at [index] using
// [loadInstruction].
static void variable(Compiler* compiler, bool allowAssignment, int index,
                     Code loadInstruction)
{
  // If there's an "=" after a bare name, it's a variable assignment.
  if (match(compiler, TOKEN_EQ))
  {
    if (!allowAssignment) error(compiler, "Invalid assignment.");

    // Compile the right-hand side.
    expression(compiler);

    // Emit the store instruction.
    switch (loadInstruction)
    {
      case CODE_LOAD_LOCAL:
        emitByte(compiler, CODE_STORE_LOCAL, index);
        break;
      case CODE_LOAD_UPVALUE:
        emitByte(compiler, CODE_STORE_UPVALUE, index);
        break;
      case CODE_LOAD_GLOBAL:
        emitShort(compiler, CODE_STORE_GLOBAL, index);
        break;
      default:
        UNREACHABLE();
    }
  }
  else if (loadInstruction == CODE_LOAD_GLOBAL)
  {
    emitShort(compiler, loadInstruction, index);
  }
  else if (loadInstruction == CODE_LOAD_LOCAL)
  {
    loadLocal(compiler, index);
  }
  else
  {
    emitByte(compiler, loadInstruction, index);
  }
}

static void staticField(Compiler* compiler, bool allowAssignment)
{
  Code loadInstruction = CODE_LOAD_LOCAL;
  int index = 255;

  Compiler* classCompiler = getEnclosingClassCompiler(compiler);
  if (classCompiler == NULL)
  {
    error(compiler, "Cannot use a static field outside of a class definition.");
  }
  else
  {
    // Look up the name in the scope chain.
    Token* token = &compiler->parser->previous;

    // If this is the first time we've seen this static field, implicitly
    // define it as a variable in the scope surrounding the class definition.
    if (resolveLocal(classCompiler, token->start, token->length) == -1)
    {
      int symbol = declareVariable(classCompiler);

      // Implicitly initialize it to null.
      emit(classCompiler, CODE_NULL);
      defineVariable(classCompiler, symbol);

      index = resolveName(compiler, token->start, token->length,
                          &loadInstruction);
    }
    else
    {
      // It exists already, so resolve it properly. This is different from the
      // above resolveLocal() call because we may have already closed over it
      // as an upvalue.
      index = resolveName(compiler, token->start, token->length,
                          &loadInstruction);
    }
  }

  variable(compiler, allowAssignment, index, loadInstruction);
}

static void name(Compiler* compiler, bool allowAssignment)
{
  // Look up the name in the scope chain.
  Token* token = &compiler->parser->previous;

  Code loadInstruction;
  int index = resolveName(compiler, token->start, token->length,
                          &loadInstruction);
  if (index != -1)
  {
    variable(compiler, allowAssignment, index, loadInstruction);
    return;
  }
  // TODO: The fact that we return here if the variable is known and parse an
  // optional argument list below if not means that the grammar is not
  // context-free. A line of code in a method like "someName(foo)" is a parse
  // error if "someName" is a defined variable in the surrounding scope and not
  // if it isn't. Fix this. One option is to have "someName(foo)" always
  // resolve to a self-call if there is an argument list, but that makes
  // getters a little confusing.

  // TODO: The fact that we walk the entire scope chain up to global before
  // interpreting a name as an implicit "this" call means that surrounding
  // names shadow ones in the class. This is good for things like globals.
  // (You wouldn't want `new Fiber` translating to `new this.Fiber`.) But it
  // may not be what we want for other names. One option is to make capitalized
  // names *always* global, and then a lowercase name will become on an
  // implicit this if it's not a local in the nearest enclosing class.

  // Otherwise, if we are inside a class, it's a call with an implicit "this"
  // receiver.
  ClassCompiler* classCompiler = getEnclosingClass(compiler);
  if (classCompiler == NULL)
  {
    error(compiler, "Undefined variable.");
    return;
  }

  loadThis(compiler);
  namedCall(compiler, allowAssignment, CODE_CALL_0);
}

static void null(Compiler* compiler, bool allowAssignment)
{
  emit(compiler, CODE_NULL);
}

static void number(Compiler* compiler, bool allowAssignment)
{
  Token* token = &compiler->parser->previous;
  char* end;

  double value = strtod(token->start, &end);
  // TODO: Check errno == ERANGE here.
  if (end == token->start)
  {
    error(compiler, "Invalid number literal.");
    value = 0;
  }

  // Define a constant for the literal.
  int constant = addConstant(compiler, NUM_VAL(value));

  // Compile the code to load the constant.
  emitShort(compiler, CODE_CONSTANT, constant);
}

static void string(Compiler* compiler, bool allowAssignment)
{
  // Define a constant for the literal.
  int constant = addConstant(compiler, wrenNewString(compiler->parser->vm,
      (char*)compiler->parser->string.data, compiler->parser->string.count));

  wrenByteBufferClear(compiler->parser->vm, &compiler->parser->string);

  // Compile the code to load the constant.
  emitShort(compiler, CODE_CONSTANT, constant);
}

static void super_(Compiler* compiler, bool allowAssignment)
{
  ClassCompiler* enclosingClass = getEnclosingClass(compiler);

  if (enclosingClass == NULL)
  {
    error(compiler, "Cannot use 'super' outside of a method.");
  }
  else if (enclosingClass->isStaticMethod)
  {
    error(compiler, "Cannot use 'super' in a static method.");
  }

  loadThis(compiler);

  // TODO: Super operator calls.

  // See if it's a named super call, or an unnamed one.
  if (match(compiler, TOKEN_DOT))
  {
    // Compile the superclass call.
    consume(compiler, TOKEN_NAME, "Expect method name after 'super.'.");
    namedCall(compiler, allowAssignment, CODE_SUPER_0);
  }
  else
  {
    // No explicit name, so use the name of the enclosing method.
    char name[MAX_METHOD_SIGNATURE];
    int length;
    if (enclosingClass != NULL) {
      length = enclosingClass->methodLength;
      strncpy(name, enclosingClass->methodName, length);
    } else {
      // We get here if super is used outside of a method. In that case, we
      // have already reported the error, so just stub this out so we can keep
      // going to try to find later errors.
      length = 0;
      strncpy(name, "", length);
    }

    // Call the superclass method with the same name.
    methodCall(compiler, CODE_SUPER_0, name, length);
  }
}

static void this_(Compiler* compiler, bool allowAssignment)
{
  if (getEnclosingClass(compiler) == NULL)
  {
    error(compiler, "Cannot use 'this' outside of a method.");
    return;
  }

  loadThis(compiler);
}

// Subscript or "array indexing" operator like `foo[bar]`.
static void subscript(Compiler* compiler, bool allowAssignment)
{
  char name[MAX_METHOD_SIGNATURE];
  int length = 1;
  int numArgs = 0;

  // Build the method name. To allow overloading by arity, we add a space to
  // the name for each argument.
  name[0] = '[';

  // Parse the argument list.
  do
  {
    ignoreNewlines(compiler);
    validateNumParameters(compiler, ++numArgs);
    expression(compiler);

    // Add a space in the name for each argument. Lets us overload by
    // arity.
    name[length++] = ' ';
  }
  while (match(compiler, TOKEN_COMMA));

  // Allow a newline before the closing ']'.
  ignoreNewlines(compiler);
  consume(compiler, TOKEN_RIGHT_BRACKET, "Expect ']' after arguments.");

  name[length++] = ']';

  if (match(compiler, TOKEN_EQ))
  {
    if (!allowAssignment) error(compiler, "Invalid assignment.");

    name[length++] = '=';

    // Compile the assigned value.
    validateNumParameters(compiler, ++numArgs);
    expression(compiler);
  }

  // Compile the method call.
  emitShort(compiler, CODE_CALL_0 + numArgs,
            methodSymbol(compiler, name, length));
}

static void call(Compiler* compiler, bool allowAssignment)
{
  ignoreNewlines(compiler);
  consume(compiler, TOKEN_NAME, "Expect method name after '.'.");
  namedCall(compiler, allowAssignment, CODE_CALL_0);
}

static void new_(Compiler* compiler, bool allowAssignment)
{
  // Allow a dotted name after 'new'.
  consume(compiler, TOKEN_NAME, "Expect name after 'new'.");
  name(compiler, false);
  while (match(compiler, TOKEN_DOT))
  {
    call(compiler, false);
  }

  // The leading space in the name is to ensure users can't call it directly.
  emitShort(compiler, CODE_CALL_0, methodSymbol(compiler, " instantiate", 12));

  // Invoke the constructor on the new instance.
  char name[MAX_METHOD_SIGNATURE];
  strcpy(name, "new");
  methodCall(compiler, CODE_CALL_0, name, 3);
}

static void is(Compiler* compiler, bool allowAssignment)
{
  ignoreNewlines(compiler);

  // Compile the right-hand side.
  parsePrecedence(compiler, false, PREC_CALL);

  emit(compiler, CODE_IS);
}

static void and(Compiler* compiler, bool allowAssignment)
{
  ignoreNewlines(compiler);

  // Skip the right argument if the left is false.
  int jump = emitJump(compiler, CODE_AND);
  parsePrecedence(compiler, false, PREC_LOGIC);
  patchJump(compiler, jump);
}

static void or(Compiler* compiler, bool allowAssignment)
{
  ignoreNewlines(compiler);

  // Skip the right argument if the left is true.
  int jump = emitJump(compiler, CODE_OR);
  parsePrecedence(compiler, false, PREC_LOGIC);
  patchJump(compiler, jump);
}

static void conditional(Compiler* compiler, bool allowAssignment)
{
  // Ignore newline after '?'.
  ignoreNewlines(compiler);

  // Jump to the else branch if the condition is false.
  int ifJump = emitJump(compiler, CODE_JUMP_IF);

  // Compile the then branch.
  parsePrecedence(compiler, allowAssignment, PREC_LOGIC);

  consume(compiler, TOKEN_COLON,
          "Expect ':' after then branch of conditional operator.");
  ignoreNewlines(compiler);

  // Jump over the else branch when the if branch is taken.
  int elseJump = emitJump(compiler, CODE_JUMP);

  // Compile the else branch.
  patchJump(compiler, ifJump);

  parsePrecedence(compiler, allowAssignment, PREC_ASSIGNMENT);

  // Patch the jump over the else.
  patchJump(compiler, elseJump);
}

void infixOp(Compiler* compiler, bool allowAssignment)
{
  GrammarRule* rule = &rules[compiler->parser->previous.type];

  // An infix operator cannot end an expression.
  ignoreNewlines(compiler);

  // Compile the right-hand side.
  parsePrecedence(compiler, false, rule->precedence + 1);

  // Call the operator method on the left-hand side.
  emitShort(compiler, CODE_CALL_1, methodSymbol(compiler, rule->name, 0));
}

// Compiles a method signature for an infix operator.
void infixSignature(Compiler* compiler, char* name, int* length)
{
  // Add a space for the RHS parameter.
  name[(*length)++] = ' ';

  // Parse the parameter name.
  consume(compiler, TOKEN_LEFT_PAREN, "Expect '(' after operator name.");
  declareNamedVariable(compiler);
  consume(compiler, TOKEN_RIGHT_PAREN, "Expect ')' after parameter name.");
}

// Compiles a method signature for an unary operator (i.e. "!").
void unarySignature(Compiler* compiler, char* name, int* length)
{
  // Do nothing. The name is already complete.
}

// Compiles a method signature for an operator that can either be unary or
// infix (i.e. "-").
void mixedSignature(Compiler* compiler, char* name, int* length)
{
  // If there is a parameter, it's an infix operator, otherwise it's unary.
  if (match(compiler, TOKEN_LEFT_PAREN))
  {
    // Add a space for the RHS parameter.
    name[(*length)++] = ' ';

    // Parse the parameter name.
    declareNamedVariable(compiler);
    consume(compiler, TOKEN_RIGHT_PAREN, "Expect ')' after parameter name.");
  }
}

// Compiles a method signature for a named method or setter.
void namedSignature(Compiler* compiler, char* name, int* length)
{
  if (match(compiler, TOKEN_EQ))
  {
    // It's a setter.
    name[(*length)++] = '=';
    name[(*length)++] = ' ';

    // Parse the value parameter.
    consume(compiler, TOKEN_LEFT_PAREN, "Expect '(' after '='.");
    declareNamedVariable(compiler);
    consume(compiler, TOKEN_RIGHT_PAREN, "Expect ')' after parameter name.");
  }
  else
  {
    // Regular named method with an optional parameter list.
    parameterList(compiler, name, length, TOKEN_LEFT_PAREN, TOKEN_RIGHT_PAREN);
  }
}

// Compiles a method signature for a constructor.
void constructorSignature(Compiler* compiler, char* name, int* length)
{
  // Add the parameters, if there are any.
  parameterList(compiler, name, length, TOKEN_LEFT_PAREN, TOKEN_RIGHT_PAREN);
}

// This table defines all of the parsing rules for the prefix and infix
// expressions in the grammar. Expressions are parsed using a Pratt parser.
//
// See: http://journal.stuffwithstuff.com/2011/03/19/pratt-parsers-expression-parsing-made-easy/
#define UNUSED                     { NULL, NULL, NULL, PREC_NONE, NULL }
#define PREFIX(fn)                 { fn, NULL, NULL, PREC_NONE, NULL }
#define INFIX(prec, fn)            { NULL, fn, NULL, prec, NULL }
#define INFIX_OPERATOR(prec, name) { NULL, infixOp, infixSignature, prec, name }
#define PREFIX_OPERATOR(name)      { unaryOp, NULL, unarySignature, PREC_NONE, name }
#define OPERATOR(name)             { unaryOp, infixOp, mixedSignature, PREC_TERM, name }

GrammarRule rules[] =
{
  /* TOKEN_LEFT_PAREN    */ PREFIX(grouping),
  /* TOKEN_RIGHT_PAREN   */ UNUSED,
  /* TOKEN_LEFT_BRACKET  */ { list, subscript, NULL, PREC_CALL, NULL },
  /* TOKEN_RIGHT_BRACKET */ UNUSED,
  /* TOKEN_LEFT_BRACE    */ UNUSED,
  /* TOKEN_RIGHT_BRACE   */ UNUSED,
  /* TOKEN_COLON         */ UNUSED,
  /* TOKEN_DOT           */ INFIX(PREC_CALL, call),
  /* TOKEN_DOTDOT        */ INFIX_OPERATOR(PREC_RANGE, ".. "),
  /* TOKEN_DOTDOTDOT     */ INFIX_OPERATOR(PREC_RANGE, "... "),
  /* TOKEN_COMMA         */ UNUSED,
  /* TOKEN_STAR          */ INFIX_OPERATOR(PREC_FACTOR, "* "),
  /* TOKEN_SLASH         */ INFIX_OPERATOR(PREC_FACTOR, "/ "),
  /* TOKEN_PERCENT       */ INFIX_OPERATOR(PREC_TERM, "% "),
  /* TOKEN_PLUS          */ INFIX_OPERATOR(PREC_TERM, "+ "),
  /* TOKEN_MINUS         */ OPERATOR("- "),
  /* TOKEN_PIPE          */ INFIX_OPERATOR(PREC_BITWISE, "| "),
  /* TOKEN_PIPEPIPE      */ INFIX(PREC_LOGIC, or),
  /* TOKEN_AMP           */ INFIX_OPERATOR(PREC_BITWISE, "& "),
  /* TOKEN_AMPAMP        */ INFIX(PREC_LOGIC, and),
  /* TOKEN_BANG          */ PREFIX_OPERATOR("!"),
  /* TOKEN_TILDE         */ PREFIX_OPERATOR("~"),
  /* TOKEN_QUESTION      */ INFIX(PREC_ASSIGNMENT, conditional),
  /* TOKEN_EQ            */ UNUSED,
  /* TOKEN_LT            */ INFIX_OPERATOR(PREC_COMPARISON, "< "),
  /* TOKEN_GT            */ INFIX_OPERATOR(PREC_COMPARISON, "> "),
  /* TOKEN_LTEQ          */ INFIX_OPERATOR(PREC_COMPARISON, "<= "),
  /* TOKEN_GTEQ          */ INFIX_OPERATOR(PREC_COMPARISON, ">= "),
  /* TOKEN_EQEQ          */ INFIX_OPERATOR(PREC_EQUALITY, "== "),
  /* TOKEN_BANGEQ        */ INFIX_OPERATOR(PREC_EQUALITY, "!= "),
  /* TOKEN_BREAK         */ UNUSED,
  /* TOKEN_CLASS         */ UNUSED,
  /* TOKEN_ELSE          */ UNUSED,
  /* TOKEN_FALSE         */ PREFIX(boolean),
  /* TOKEN_FOR           */ UNUSED,
  /* TOKEN_IF            */ UNUSED,
  /* TOKEN_IN            */ UNUSED,
  /* TOKEN_IS            */ INFIX(PREC_IS, is),
  /* TOKEN_NEW           */ { new_, NULL, constructorSignature, PREC_NONE, NULL },
  /* TOKEN_NULL          */ PREFIX(null),
  /* TOKEN_RETURN        */ UNUSED,
  /* TOKEN_STATIC        */ UNUSED,
  /* TOKEN_SUPER         */ PREFIX(super_),
  /* TOKEN_THIS          */ PREFIX(this_),
  /* TOKEN_TRUE          */ PREFIX(boolean),
  /* TOKEN_VAR           */ UNUSED,
  /* TOKEN_WHILE         */ UNUSED,
  /* TOKEN_FIELD         */ PREFIX(field),
  /* TOKEN_STATIC_FIELD  */ PREFIX(staticField),
  /* TOKEN_NAME          */ { name, NULL, namedSignature, PREC_NONE, NULL },
  /* TOKEN_NUMBER        */ PREFIX(number),
  /* TOKEN_STRING        */ PREFIX(string),
  /* TOKEN_LINE          */ UNUSED,
  /* TOKEN_ERROR         */ UNUSED,
  /* TOKEN_EOF           */ UNUSED
};

// The main entrypoint for the top-down operator precedence parser.
void parsePrecedence(Compiler* compiler, bool allowAssignment,
                     Precedence precedence)
{
  nextToken(compiler->parser);
  GrammarFn prefix = rules[compiler->parser->previous.type].prefix;

  if (prefix == NULL)
  {
    error(compiler, "Unexpected token for expression.");
    return;
  }

  prefix(compiler, allowAssignment);

  while (precedence <= rules[compiler->parser->current.type].precedence)
  {
    nextToken(compiler->parser);
    GrammarFn infix = rules[compiler->parser->previous.type].infix;
    infix(compiler, allowAssignment);
  }
}

// Parses an expression. Unlike statements, expressions leave a resulting value
// on the stack.
void expression(Compiler* compiler)
{
  parsePrecedence(compiler, true, PREC_LOWEST);
}

// Parses a curly block or an expression statement. Used in places like the
// arms of an if statement where either a single expression or a curly body is
// allowed.
void block(Compiler* compiler)
{
  // Curly block.
  if (match(compiler, TOKEN_LEFT_BRACE))
  {
    pushScope(compiler);
    if (!finishBlock(compiler))
    {
      // Block was an expression, so discard it.
      emit(compiler, CODE_POP);
    }
    popScope(compiler);
    return;
  }

  // Single statement body.
  statement(compiler);
}

// Returns the number of arguments to the instruction at [ip] in [fn]'s
// bytecode.
static int getNumArguments(const uint8_t* bytecode, const Value* constants,
                           int ip)
{
  Code instruction = bytecode[ip];
  switch (instruction)
  {
    case CODE_NULL:
    case CODE_FALSE:
    case CODE_TRUE:
    case CODE_POP:
    case CODE_IS:
    case CODE_CLOSE_UPVALUE:
    case CODE_RETURN:
    case CODE_END:
    case CODE_LOAD_LOCAL_0:
    case CODE_LOAD_LOCAL_1:
    case CODE_LOAD_LOCAL_2:
    case CODE_LOAD_LOCAL_3:
    case CODE_LOAD_LOCAL_4:
    case CODE_LOAD_LOCAL_5:
    case CODE_LOAD_LOCAL_6:
    case CODE_LOAD_LOCAL_7:
    case CODE_LOAD_LOCAL_8:
      return 0;

    case CODE_LOAD_LOCAL:
    case CODE_STORE_LOCAL:
    case CODE_LOAD_UPVALUE:
    case CODE_STORE_UPVALUE:
    case CODE_LOAD_FIELD_THIS:
    case CODE_STORE_FIELD_THIS:
    case CODE_LOAD_FIELD:
    case CODE_STORE_FIELD:
    case CODE_LIST:
    case CODE_CLASS:
      return 1;

    case CODE_CONSTANT:
    case CODE_LOAD_GLOBAL:
    case CODE_STORE_GLOBAL:
    case CODE_CALL_0:
    case CODE_CALL_1:
    case CODE_CALL_2:
    case CODE_CALL_3:
    case CODE_CALL_4:
    case CODE_CALL_5:
    case CODE_CALL_6:
    case CODE_CALL_7:
    case CODE_CALL_8:
    case CODE_CALL_9:
    case CODE_CALL_10:
    case CODE_CALL_11:
    case CODE_CALL_12:
    case CODE_CALL_13:
    case CODE_CALL_14:
    case CODE_CALL_15:
    case CODE_CALL_16:
    case CODE_SUPER_0:
    case CODE_SUPER_1:
    case CODE_SUPER_2:
    case CODE_SUPER_3:
    case CODE_SUPER_4:
    case CODE_SUPER_5:
    case CODE_SUPER_6:
    case CODE_SUPER_7:
    case CODE_SUPER_8:
    case CODE_SUPER_9:
    case CODE_SUPER_10:
    case CODE_SUPER_11:
    case CODE_SUPER_12:
    case CODE_SUPER_13:
    case CODE_SUPER_14:
    case CODE_SUPER_15:
    case CODE_SUPER_16:
    case CODE_JUMP:
    case CODE_LOOP:
    case CODE_JUMP_IF:
    case CODE_AND:
    case CODE_OR:
    case CODE_METHOD_INSTANCE:
    case CODE_METHOD_STATIC:
      return 2;

    case CODE_CLOSURE:
    {
      int constant = (bytecode[ip + 1] << 8) | bytecode[ip + 2];
      ObjFn* loadedFn = AS_FN(constants[constant]);

      // There are two bytes for the constant, then two for each upvalue.
      return 2 + (loadedFn->numUpvalues * 2);
    }

    default:
      UNREACHABLE();
      return 0;
  }
}

// Marks the beginning of a loop. Keeps track of the current instruction so we
// know what to loop back to at the end of the body.
static void startLoop(Compiler* compiler, Loop* loop)
{
  loop->enclosing = compiler->loop;
  loop->start = compiler->bytecode.count - 1;
  loop->scopeDepth = compiler->scopeDepth;
  compiler->loop = loop;
}

// Emits the [CODE_JUMP_IF] instruction used to test the loop condition and
// potentially exit the loop. Keeps track of the instruction so we can patch it
// later once we know where the end of the body is.
static void testExitLoop(Compiler* compiler)
{
  compiler->loop->exitJump = emitJump(compiler, CODE_JUMP_IF);
}

// Compiles the body of the loop and tracks its extent so that contained "break"
// statements can be handled correctly.
static void loopBody(Compiler* compiler)
{
  compiler->loop->body = compiler->bytecode.count;
  block(compiler);
}

// Ends the current innermost loop. Patches up all jumps and breaks now that
// we know where the end of the loop is.
static void endLoop(Compiler* compiler)
{
  int loopOffset = compiler->bytecode.count - compiler->loop->start + 2;
  // TODO: Check for overflow.
  emitShort(compiler, CODE_LOOP, loopOffset);

  patchJump(compiler, compiler->loop->exitJump);

  // Find any break placeholder instructions (which will be CODE_END in the
  // bytecode) and replace them with real jumps.
  int i = compiler->loop->body;
  while (i < compiler->bytecode.count)
  {
    if (compiler->bytecode.data[i] == CODE_END)
    {
      compiler->bytecode.data[i] = CODE_JUMP;
      patchJump(compiler, i + 1);
      i += 3;
    }
    else
    {
      // Skip this instruction and its arguments.
      i += 1 + getNumArguments(compiler->bytecode.data,
                               compiler->constants->elements, i);
    }
  }

  compiler->loop = compiler->loop->enclosing;
}

static void forStatement(Compiler* compiler)
{
  // A for statement like:
  //
  //     for (i in sequence.expression) {
  //       IO.write(i)
  //     }
  //
  // Is compiled to bytecode almost as if the source looked like this:
  //
  //     {
  //       var seq_ = sequence.expression
  //       var iter_
  //       while (iter_ = seq_.iterate(iter_)) {
  //         var i = seq_.iteratorValue(iter_)
  //         IO.write(i)
  //       }
  //     }
  //
  // It's not exactly this, because the synthetic variables `seq_` and `iter_`
  // actually get names that aren't valid Wren identfiers, but that's the basic
  // idea.
  //
  // The important parts are:
  // - The sequence expression is only evaluated once.
  // - The .iterate() method is used to advance the iterator and determine if
  //   it should exit the loop.
  // - The .iteratorValue() method is used to get the value at the current
  //   iterator position.

  // Create a scope for the hidden local variables used for the iterator.
  pushScope(compiler);

  consume(compiler, TOKEN_LEFT_PAREN, "Expect '(' after 'for'.");
  consume(compiler, TOKEN_NAME, "Expect for loop variable name.");

  // Remember the name of the loop variable.
  const char* name = compiler->parser->previous.start;
  int length = compiler->parser->previous.length;

  consume(compiler, TOKEN_IN, "Expect 'in' after loop variable.");
  ignoreNewlines(compiler);

  // Evaluate the sequence expression and store it in a hidden local variable.
  // The space in the variable name ensures it won't collide with a user-defined
  // variable.
  expression(compiler);
  int seqSlot = defineLocal(compiler, "seq ", 4);

  // Create another hidden local for the iterator object.
  null(compiler, false);
  int iterSlot = defineLocal(compiler, "iter ", 5);

  consume(compiler, TOKEN_RIGHT_PAREN, "Expect ')' after loop expression.");

  Loop loop;
  startLoop(compiler, &loop);

  // Advance the iterator by calling the ".iterate" method on the sequence.
  loadLocal(compiler, seqSlot);
  loadLocal(compiler, iterSlot);

  emitShort(compiler, CODE_CALL_1, methodSymbol(compiler, "iterate ", 8));

  // Store the iterator back in its local for the next iteration.
  emitByte(compiler, CODE_STORE_LOCAL, iterSlot);
  // TODO: We can probably get this working with a bit less stack juggling.

  testExitLoop(compiler);

  // Get the current value in the sequence by calling ".iteratorValue".
  loadLocal(compiler, seqSlot);
  loadLocal(compiler, iterSlot);

  emitShort(compiler, CODE_CALL_1,
            methodSymbol(compiler, "iteratorValue ", 14));

  // Bind the loop variable in its own scope. This ensures we get a fresh
  // variable each iteration so that closures for it don't all see the same one.
  pushScope(compiler);
  defineLocal(compiler, name, length);

  loopBody(compiler);

  // Loop variable.
  popScope(compiler);

  endLoop(compiler);

  // Hidden variables.
  popScope(compiler);
}

static void whileStatement(Compiler* compiler)
{
  Loop loop;
  startLoop(compiler, &loop);

  // Compile the condition.
  consume(compiler, TOKEN_LEFT_PAREN, "Expect '(' after 'while'.");
  expression(compiler);
  consume(compiler, TOKEN_RIGHT_PAREN, "Expect ')' after while condition.");

  testExitLoop(compiler);
  loopBody(compiler);
  endLoop(compiler);
}

// Compiles a statement. These can only appear at the top-level or within
// curly blocks. Unlike expressions, these do not leave a value on the stack.
void statement(Compiler* compiler)
{
  if (match(compiler, TOKEN_BREAK))
  {
    if (compiler->loop == NULL)
    {
      error(compiler, "Cannot use 'break' outside of a loop.");
      return;
    }

    // Since we will be jumping out of the scope, make sure any locals in it
    // are discarded first.
    discardLocals(compiler, compiler->loop->scopeDepth + 1);

    // Emit a placeholder instruction for the jump to the end of the body. When
    // we're done compiling the loop body and know where the end is, we'll
    // replace these with `CODE_JUMP` instructions with appropriate offsets.
    // We use `CODE_END` here because that can't occur in the middle of
    // bytecode.
    emitJump(compiler, CODE_END);
    return;
  }

  if (match(compiler, TOKEN_FOR)) return forStatement(compiler);

  if (match(compiler, TOKEN_IF))
  {
    // Compile the condition.
    consume(compiler, TOKEN_LEFT_PAREN, "Expect '(' after 'if'.");
    expression(compiler);
    consume(compiler, TOKEN_RIGHT_PAREN, "Expect ')' after if condition.");

    // Jump to the else branch if the condition is false.
    int ifJump = emitJump(compiler, CODE_JUMP_IF);

    // Compile the then branch.
    block(compiler);

    // Compile the else branch if there is one.
    if (match(compiler, TOKEN_ELSE))
    {
      // Jump over the else branch when the if branch is taken.
      int elseJump = emitJump(compiler, CODE_JUMP);

      patchJump(compiler, ifJump);

      block(compiler);

      // Patch the jump over the else.
      patchJump(compiler, elseJump);
    }
    else
    {
      patchJump(compiler, ifJump);
    }

    return;
  }

  if (match(compiler, TOKEN_RETURN))
  {
    // Compile the return value.
    if (peek(compiler) == TOKEN_LINE)
    {
      // Implicitly return null if there is no value.
      emit(compiler, CODE_NULL);
    }
    else
    {
      expression(compiler);
    }

    emit(compiler, CODE_RETURN);
    return;
  }

  if (match(compiler, TOKEN_WHILE)) return whileStatement(compiler);

  // Expression statement.
  expression(compiler);
  emit(compiler, CODE_POP);
}

// Compiles a method definition inside a class body. Returns the symbol in the
// method table for the new method.
int method(Compiler* compiler, ClassCompiler* classCompiler, bool isConstructor,
           SignatureFn signature)
{
  // Build the method name.
  char name[MAX_METHOD_SIGNATURE];
  int length = copyName(compiler, name);

  classCompiler->methodName = name;
  classCompiler->methodLength = length;

  Compiler methodCompiler;
  initCompiler(&methodCompiler, compiler->parser, compiler, false);

  // Compile the method signature.
  signature(&methodCompiler, name, &length);

  consume(compiler, TOKEN_LEFT_BRACE, "Expect '{' to begin method body.");

  finishBody(&methodCompiler, isConstructor);
  endCompiler(&methodCompiler, name, length);
  return methodSymbol(compiler, name, length);
}

// Compiles a class definition. Assumes the "class" token has already been
// consumed.
static void classDefinition(Compiler* compiler)
{
  // Create a variable to store the class in.
  int symbol = declareNamedVariable(compiler);
  bool isGlobal = compiler->scopeDepth == -1;

  // Make a string constant for the name.
  int nameConstant = addConstant(compiler, wrenNewString(compiler->parser->vm,
      compiler->parser->previous.start, compiler->parser->previous.length));

  emitShort(compiler, CODE_CONSTANT, nameConstant);

  // Load the superclass (if there is one).
  if (match(compiler, TOKEN_IS))
  {
    parsePrecedence(compiler, false, PREC_CALL);
  }
  else
  {
    // Create the empty class.
    emit(compiler, CODE_NULL);
  }

  // Store a placeholder for the number of fields argument. We don't know
  // the value until we've compiled all the methods to see which fields are
  // used.
  int numFieldsInstruction = emitByte(compiler, CODE_CLASS, 255);

  // Store it in its name.
  defineVariable(compiler, symbol);

  // Push a local variable scope. Static fields in a class body are hoisted out
  // into local variables declared in this scope. Methods that use them will
  // have upvalues referencing them.
  pushScope(compiler);

  ClassCompiler classCompiler;

  // Set up a symbol table for the class's fields. We'll initially compile
  // them to slots starting at zero. When the method is bound to the close
  // the bytecode will be adjusted by [wrenBindMethod] to take inherited
  // fields into account.
  SymbolTable fields;
  wrenSymbolTableInit(compiler->parser->vm, &fields);

  classCompiler.fields = &fields;

  compiler->enclosingClass = &classCompiler;

  // Compile the method definitions.
  consume(compiler, TOKEN_LEFT_BRACE, "Expect '{' after class declaration.");
  matchLine(compiler);

  while (!match(compiler, TOKEN_RIGHT_BRACE))
  {
    Code instruction = CODE_METHOD_INSTANCE;
    bool isConstructor = false;

    classCompiler.isStaticMethod = false;

    if (match(compiler, TOKEN_STATIC))
    {
      instruction = CODE_METHOD_STATIC;
      classCompiler.isStaticMethod = true;
    }
    else if (peek(compiler) == TOKEN_NEW)
    {
      // If the method name is "new", it's a constructor.
      isConstructor = true;
    }

    SignatureFn signature = rules[compiler->parser->current.type].method;
    nextToken(compiler->parser);

    if (signature == NULL)
    {
      error(compiler, "Expect method definition.");
      break;
    }

    int methodSymbol = method(compiler, &classCompiler, isConstructor,
                              signature);

    // Load the class.
    if (isGlobal)
    {
      emitShort(compiler, CODE_LOAD_GLOBAL, symbol);
    }
    else
    {
      loadLocal(compiler, symbol);
    }

    // Define the method.
    emitShort(compiler, instruction, methodSymbol);

    // Don't require a newline after the last definition.
    if (match(compiler, TOKEN_RIGHT_BRACE)) break;

    consumeLine(compiler, "Expect newline after definition in class.");
  }

  // Update the class with the number of fields.
  compiler->bytecode.data[numFieldsInstruction] = fields.count;
  wrenSymbolTableClear(compiler->parser->vm, &fields);

  compiler->enclosingClass = NULL;

  popScope(compiler);
}

static void variableDefinition(Compiler* compiler)
{
  // TODO: Variable should not be in scope until after initializer.
  int symbol = declareNamedVariable(compiler);

  // Compile the initializer.
  if (match(compiler, TOKEN_EQ))
  {
    expression(compiler);
  }
  else
  {
    // Default initialize it to null.
    null(compiler, false);
  }

  defineVariable(compiler, symbol);
}

// Compiles a "definition". These are the statements that bind new variables.
// They can only appear at the top level of a block and are prohibited in places
// like the non-curly body of an if or while.
void definition(Compiler* compiler)
{
  if (match(compiler, TOKEN_CLASS)) return classDefinition(compiler);
  if (match(compiler, TOKEN_VAR)) return variableDefinition(compiler);

  block(compiler);
}

// Parses [source] to a "function" (a chunk of top-level code) for execution by
// [vm].
ObjFn* wrenCompile(WrenVM* vm, const char* sourcePath, const char* source)
{
  ObjString* sourcePathObj = AS_STRING(wrenNewString(vm, sourcePath,
                                                     strlen(sourcePath)));
  WREN_PIN(vm, sourcePathObj);

  Parser parser;
  parser.vm = vm;
  parser.sourcePath = sourcePathObj;
  parser.source = source;

  parser.tokenStart = source;
  parser.currentChar = source;
  parser.currentLine = 1;

  // Zero-init the current token. This will get copied to previous when
  // advance() is called below.
  parser.current.type = TOKEN_ERROR;
  parser.current.start = source;
  parser.current.length = 0;
  parser.current.line = 0;

  // Ignore leading newlines.
  parser.skipNewlines = true;
  parser.hasError = false;

  wrenByteBufferInit(vm, &parser.string);

  // Read the first token.
  nextToken(&parser);

  Compiler compiler;
  initCompiler(&compiler, &parser, NULL, true);
  ignoreNewlines(&compiler);

  WREN_UNPIN(vm);

  while (!match(&compiler, TOKEN_EOF))
  {
    definition(&compiler);

    // If there is no newline, it must be the end of the block on the same line.
    if (!matchLine(&compiler))
    {
      consume(&compiler, TOKEN_EOF, "Expect end of file.");
      break;
    }
  }

  emit(&compiler, CODE_NULL);
  emit(&compiler, CODE_RETURN);

  return endCompiler(&compiler, "(script)", 8);
}

void wrenBindMethodCode(ObjClass* classObj, ObjFn* fn)
{
  int ip = 0;
  for (;;)
  {
    Code instruction = fn->bytecode[ip++];
    switch (instruction)
    {
      case CODE_LOAD_FIELD:
      case CODE_STORE_FIELD:
      case CODE_LOAD_FIELD_THIS:
      case CODE_STORE_FIELD_THIS:
        // Shift this class's fields down past the inherited ones. We don't
        // check for overflow here because we'll see if the number of fields
        // overflows when the subclass is created.
        fn->bytecode[ip++] += classObj->superclass->numFields;
        break;

      case CODE_CLOSURE:
      {
        // Bind the nested closure too.
        int constant = (fn->bytecode[ip] << 8) | fn->bytecode[ip + 1];
        wrenBindMethodCode(classObj, AS_FN(fn->constants[constant]));

        ip += getNumArguments(fn->bytecode, fn->constants, ip - 1);
        break;
      }

      case CODE_END:
        return;

      default:
        // Other instructions are unaffected, so just skip over them.
        ip += getNumArguments(fn->bytecode, fn->constants, ip - 1);
        break;
    }
  }
}

void wrenMarkCompiler(WrenVM* vm, Compiler* compiler)
{
  if (compiler->parser->sourcePath != NULL)
  {
    wrenMarkObj(vm, (Obj*)compiler->parser->sourcePath);
  }

  // Walk up the parent chain to mark the outer compilers too. The VM only
  // tracks the innermost one.
  while (compiler != NULL)
  {
    if (compiler->constants != NULL)
    {
      wrenMarkObj(vm, (Obj*)compiler->constants);
    }

    compiler = compiler->parent;
  }
}<|MERGE_RESOLUTION|>--- conflicted
+++ resolved
@@ -783,18 +783,16 @@
         makeToken(parser, TOKEN_LINE);
         return;
 
-      case '\t':
       case ' ':
       case '\r':
+      case '\t':
         // Skip forward until we run out of whitespace.
-<<<<<<< HEAD
-        while (peekChar(parser) == ' ' || peekChar(parser) == '\r')
+        while (peekChar(parser) == ' ' ||
+               peekChar(parser) == '\r' ||
+               peekChar(parser) == '\t')
         {
           nextChar(parser);
         }
-=======
-        while (peekChar(parser) == ' ' || peekChar(parser) == '\t') nextChar(parser);
->>>>>>> d1ac8c31
         break;
 
       case '"': readString(parser); return;
